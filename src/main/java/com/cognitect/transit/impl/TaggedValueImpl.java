// Copyright (c) Cognitect, Inc.
// All rights reserved.

package com.cognitect.transit.impl;

import com.cognitect.transit.TaggedValue;

public class TaggedValueImpl implements TaggedValue {

    private final String tag;
    private final Object rep;
    private final String stringRep;

    public TaggedValueImpl(String tag, Object rep) {
        this.tag = tag;
        this.rep = rep;
        this.stringRep = null;
    }

    public TaggedValueImpl(String tag, Object rep, String stringRep) {
        this.tag = tag;
        this.rep = rep;
        this.stringRep = stringRep;
    }

    public String tag() {
        return tag;
    }

    public Object rep() {
        return rep;
    }

<<<<<<< HEAD
    public String stringRep() { return repStr; }
=======
    public String stringRep() { return stringRep; }
>>>>>>> d7b3fe53

    @Override
    public boolean equals(Object o) {

        if(this == o)
            return true;

        if(!(o instanceof TaggedValueImpl))
            return false;

        TaggedValueImpl other = (TaggedValueImpl)o;
        if(this.tag.equals(other.tag()) && this.rep.equals(other.rep()))
            return true;
        else
            return false;
    }

    @Override
    public int hashCode() {

        int result = 17;
        result = 31 * result * tag.hashCode();
        result = 31 * result * rep.hashCode();

        return result;
    }
}<|MERGE_RESOLUTION|>--- conflicted
+++ resolved
@@ -31,11 +31,7 @@
         return rep;
     }
 
-<<<<<<< HEAD
-    public String stringRep() { return repStr; }
-=======
     public String stringRep() { return stringRep; }
->>>>>>> d7b3fe53
 
     @Override
     public boolean equals(Object o) {
